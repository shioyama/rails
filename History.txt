<<<<<<< HEAD
== 2.1.0 (unreleased)

* Enhancements

  * AST is now Enumerable
  * AND nodes are now n-ary nodes
  * SQL Literals may be used as Attribute names

* Deprecations

  * Calls to `insert` are deprecated. Please use `compile_insert` then call
  `to_sql` on the resulting object and execute that SQL.

  * Calls to `update` are deprecated. Please use `compile_update` then call
  `to_sql` on the resulting object and execute that SQL.

  * Calls to `delete` are deprecated. Please use `compile_delete` then call
  `to_sql` on the resulting object and execute that SQL.

  * Arel::Table#joins is deprecated and will be removed in 3.0.0 with no
  replacement.

  * Arel::Table#columns is deprecated and will be removed in 3.0.0 with no
  replacement.

  * Arel::Table.table_cache is deprecated and will be removed in 3.0.0 with no
  replacement.

  * Arel::Nodes::And.new takes a single list instead of left and right.

  * Arel::Table#primary_key is deprecated and will be removed in 3.0.0 with no
  replacement.

  * Arel::SelectManager#where_clauses is deprecated and will be removed in
  3.0.0 with no replacement.

=======
>>>>>>> 1215c283
== 2.0.7 (unreleased)

* Bug Fixes

  * Limit members are visited
<<<<<<< HEAD
=======
  * Fixing MSSQL TOP support
>>>>>>> 1215c283

== 2.0.6 12/01/2010

* Bug Fixes

  * Rails 3.0.x does not like that Node is Enumerable, so removing for now.

== 2.0.5 11/30/2010

* Enhancements

  * Arel::Visitors::DepthFirst can walk your AST depth first
  * Arel::Nodes::Node is enumerable, depth first

* Bug fixes

  * #lock will lock SELECT statements "FOR UPDATE" on mysql
  * Nodes::Node#not factory method added for creating Nodes::Not nodes
  * Added an As node

* Deprecations

  * Support for Subclasses of core classes will be removed in ARel version
    2.2.0

== 2.0.4

* Bug fixes

  * Speed improvements for Range queries.  Thanks Rolf Timmermans!

== 2.0.3

* Bug fixes

  * Fixing Oracle support
  * Added a visitor for "Class" objects

== 2.0.2

* Bug fixes

  * MySQL selects from DUAL on empty FROM
  * Visitor translates nil to NULL
  * Visitor translates Bignum properly

== 2.0.1

* Bug fixes

== 2.0.0 / 2010-08-01
* Enhancements
  
  * Recreate library using the Visitor pattern.
    http://en.wikipedia.org/wiki/Visitor_pattern

== 0.3.0 / 2010-03-10

* Enhancements

  * Introduced "SQL compilers" for query generation.
  * Added support for Oracle (Raimonds Simanovskis) and IBM/DB (Praveen Devarao).
  * Improvements to give better support to ActiveRecord.

== 0.2.1 / 2010-02-05

* Enhancements

  * Bump dependency version of activesupport to 3.0.0.beta

== 0.2.0 / 2010-01-31

  * Ruby 1.9 compatibility
  * Many improvements to support the Arel integration into ActiveRecord (see `git log v0.1.0..v0.2.0`)
  * Thanks to Emilio Tagua and Pratik Naik for many significant contributions!

== 0.1.0 / 2009-08-06

* 1 major enhancement

  * Birthday!<|MERGE_RESOLUTION|>--- conflicted
+++ resolved
@@ -1,4 +1,3 @@
-<<<<<<< HEAD
 == 2.1.0 (unreleased)
 
 * Enhancements
@@ -35,17 +34,12 @@
   * Arel::SelectManager#where_clauses is deprecated and will be removed in
   3.0.0 with no replacement.
 
-=======
->>>>>>> 1215c283
 == 2.0.7 (unreleased)
 
 * Bug Fixes
 
   * Limit members are visited
-<<<<<<< HEAD
-=======
   * Fixing MSSQL TOP support
->>>>>>> 1215c283
 
 == 2.0.6 12/01/2010
 
