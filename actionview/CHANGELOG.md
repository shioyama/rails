--- conflicted
+++ resolved
@@ -1,14 +1,12 @@
-<<<<<<< HEAD
+*   Add `ActionView::Template::Handler.unregister_template_handler`.
+
+    It performs the opposite of `ActionView::Template::Handler.register_template_handler`.
+
+    *Zuhao Wan*
+
 *   Bring `cache_digest` rake tasks up-to-date with the latest API changes
 
     *Jiri Pospisil*
-=======
-*   Add `ActionView::Template::Handler.unregister_template_handler`.
-    
-    It performs the opposite of `ActionView::Template::Handler.register_template_handler`.
-    
-    *Zuhao Wan*
->>>>>>> a1dbb4e7
 
 *   Allow custom `:host` option to be passed to `asset_url` helper that
     overwrites `config.action_controller.asset_host` for particular asset.
