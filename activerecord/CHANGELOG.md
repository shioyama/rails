--- conflicted
+++ resolved
@@ -1,4 +1,3 @@
-<<<<<<< HEAD
 *   Default scopes are no longer overriden by chained conditions.
 
     Before this change when you defined a `default_scope` in a model
@@ -609,11 +608,10 @@
     table name.
 
     *Kuldeep Aggarwal*
-=======
+
 *   Correctly escape PostgreSQL arrays.
 
     Fixes: CVE-2014-0080
->>>>>>> 8b20c72d
 
 *   `Relation` no longer has mutator methods like `#map!` and `#delete_if`. Convert
     to an `Array` by calling `#to_a` before using these methods.
