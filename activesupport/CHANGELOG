<<<<<<< HEAD
*1.2.5* (December 13th, 2005)

* Become part of Rails 1.0


*1.2.4* (December 7th, 2005)

* Rename Version constant to VERSION. #2802 [Marcel Molina Jr.]

=======
*SVN*

* When possible, avoid incorrectly obtaining constants from parent modules. Fixes #4221. [Nicholas Seckar]

* Add more tests for dependencies; refactor existing cases. [Nicholas Seckar]

* Move Module#parent and Module#as_load_path into core_ext. Add Module#parent. [Nicholas Seckar]

* Add CachingTools::HashCaching to simplify the creation of nested, autofilling hashes. [Nicholas Seckar]

* Remove a hack intended to avoid unloading the same class twice, but which would not work anyways. [Nicholas Seckar]

* Update Object.subclasses_of to locate nested classes. This affects Object.remove_subclasses_of in that nested classes will now be unloaded. [Nicholas Seckar]

* Update Object.remove_subclasses_of to use Class.remove_class, reducing duplication. [Nicholas Seckar]

* Added Fixnum#seconds for consistency, so you can say 5.minutes + 30.seconds instead of 5.minutes + 30 #4389 [François Beausoleil]

* Added option to String#camelize to generate lower-cased camel case by passing in :lower, like "super_man".camelize(:lower) # => "superMan" [DHH]

* Added Hash#diff to show the difference between two hashes [Chris McGrath]

* Added Time#advance to do precise time time calculations for cases where a month being approximated to 30 days won't do #1860 [Rick Olson]

* Enhance Inflector.underscore to convert '-' into '_' (as the inverse of Inflector.dasherize) [Jamis Buck]

* Switched to_xml to use the xml schema format for datetimes.  This allows the encoding of time zones and should improve operability. [Koz]

* Added a note to the documentation for the Date related Numeric extensions to indicate that they're
approximations and shouldn't be used for critical calculations. [Koz]

* Added Hash#to_xml and Array#to_xml that makes it much easier to produce XML from basic structures [DHH]. Examples:

    { :name => "David", :street_name => "Paulina", :age => 26, :moved_on => Date.new(2005, 11, 15) }.to_xml
    
  ...returns:

      <person>
        <street-name>Paulina</street-name>
        <name>David</name>
        <age type="integer">26</age>
        <moved-on type="date">2005-11-15</moved-on>
      </person>

* Moved Jim Weirich's wonderful Builder from Action Pack to Active Support (it's simply too useful to be stuck in AP) [DHH]

* Fixed that Array#to_sentence will return "" on an empty array instead of ", and" #3842, #4031 [rubyonrails@beautifulpixel.com]

* Add Enumerable#group_by for grouping collections based on the result of some
  block. Useful, for example, for grouping records by date.

  ex.

     latest_transcripts.group_by(&:day).each do |day, transcripts| 
       p "#{day} -> #{transcripts.map(&:class) * ', '}"
     end
     "2006-03-01 -> Transcript"
     "2006-02-28 -> Transcript"
     "2006-02-27 -> Transcript, Transcript"
     "2006-02-26 -> Transcript, Transcript"

  Add Array#in_groups_of, for iterating over an array in groups of a certain
  size.

  ex.

     %w(1 2 3 4 5 6 7).in_groups_of(3) {|g| p g}
     ["1", "2", "3"]
     ["4", "5", "6"]
     ["7", nil, nil]

  [Marcel Molina Jr., Sam Stephenson]

* Added Kernel#daemonize to turn the current process into a daemon that can be killed with a TERM signal [DHH]

* Add 'around' methods to Logger,  to make it easy to log before and after messages for a given block as requested in #3809. [Michael Koziarski]  Example:

  logger.around_info("Start rendering component (#{options.inspect}): ", 
                     "\n\nEnd of component rendering") { yield }

* Added Time#beginning_of_quarter #3607 [cohen.jeff@gmail.com]

* Fix Object.subclasses_of to only return currently defined objects [Jonathan Viney <jonathan@bluewire.net.nz>]

* Fix constantize to properly handle names beginning with '::'. [Nicholas Seckar]

* Make String#last return the string instead of nil when it is shorter than the limit [Scott Barron].

* Added delegation support to Module that allows multiple delegations at once (unlike Forwardable in the stdlib) [DHH]. Example:

    class Account < ActiveRecord::Base
      has_one :subscription
      delegate :free?, :paying?, :to => :subscription
      delegate :overdue?, :to => "subscription.last_payment"
    end
    
    account.free?    # => account.subscription.free?
    account.overdue? # => account.subscription.last_payment.overdue?

* Fix Reloadable to handle the case where a class that has been 'removed' has not yet been garbage collected. [Nicholas Seckar]

* Don't allow Reloadable to be included into Modules.

* Remove LoadingModule. [Nicholas Seckar]

* Add documentation for Reloadable::Subclasses. [Nicholas Seckar]

* Add Reloadable::Subclasses which handles the common case where a base class should not be reloaded, but its subclasses should be. [Nicholas Seckar]

* Further improvements to reloading code [Nicholas Seckar, Trevor Squires]
  
  - All classes/modules which include Reloadable can define reloadable? for fine grained control of reloading
  - Class.remove_class uses Module#parent to access the parent module
  - Class.remove_class expanded to handle multiple classes in a single call
  - LoadingModule.clear! has been removed as it is no longer required
  - Module#remove_classes_including has been removed in favor of Reloadable.reloadable_classes

* Added reusable reloading support through the inclusion of the Relodable module that all subclasses of ActiveRecord::Base, ActiveRecord::Observer, ActiveController::Base, and ActionMailer::Base automatically gets. This means that these classes will be reloaded by the dispatcher when Dependencies.mechanism = :load. You can make your own models reloadable easily:

    class Setting
      include Reloadable
    end
  
  Reloading a class is done by removing its constant which will cause it to be loaded again on the next reference. [DHH]

* Added auto-loading support for classes in modules, so Conductor::Migration will look for conductor/migration.rb and Conductor::Database::Settings will look for conductor/database/settings.rb [Nicholas Seckar]

* Add Object#instance_exec, like instance_eval but passes its arguments to the block.  (Active Support will not override the Ruby 1.9 implementation of this method.) [Sam Stephenson]

* Add Proc#bind(object) for changing a proc or block's self by returning a Method bound to the given object. Based on why the lucky stiff's "cloaker" method. [Sam Stephenson]

* Fix merge and dup for hashes with indifferent access #3404 [kenneth.miller@bitfield.net]

* Fix the requires in option_merger_test to unbreak AS tests. [Sam Stephenson]

* Make HashWithIndifferentAccess#update behave like Hash#update by returning the hash. #3419, #3425 [asnem@student.ethz.ch, JanPrill@blauton.de, Marcel Molina Jr.]

* Add ActiveSupport::JSON and Object#to_json for converting Ruby objects to JSON strings. [Sam Stephenson]

* Add Object#with_options for DRYing up multiple calls to methods having shared options. [Sam Stephenson]  Example:

  ActionController::Routing::Routes.draw do |map|
    # Account routes
    map.with_options(:controller => 'account') do |account|
      account.home   '',       :action => 'dashboard'
      account.signup 'signup', :action => 'new'
      account.logout 'logout', :action => 'logout'
    end
  end

* Introduce Dependencies.warnings_on_first_load setting.  If true, enables warnings on first load of a require_dependency.  Otherwise, loads without warnings.  Disabled (set to false) by default.  [Jeremy Kemper]

* Active Support is warnings-safe.  #1792 [Eric Hodel]

* Introduce enable_warnings counterpart to silence_warnings.  Turn warnings on when loading a file for the first time if Dependencies.mechanism == :load.  Common mistakes such as redefined methods will print warnings to stderr.  [Jeremy Kemper]

* Add Symbol#to_proc, which allows for, e.g. [:foo, :bar].map(&:to_s). [Marcel Molina Jr.]

* Added the following methods [Marcel Molina Jr., Sam Stephenson]:
  * Object#copy_instance_variables_from(object) to copy instance variables from one object to another 
  * Object#extended_by to get an instance's included/extended modules
  * Object#extend_with_included_modules_from(object) to extend an instance with the modules from another instance

*1.2.5* (December 13th, 2005)

* Become part of Rails 1.0

* Rename Version constant to VERSION. #2802 [Marcel Molina Jr.]
>>>>>>> 9babb201

*1.2.3* (November 7th, 2005)

* Change Inflector#constantize to use eval instead of const_get. [Nicholas Seckar]

* Fix const_missing handler to ignore the trailing '.rb' on files when comparing paths. [Nicholas Seckar]

* Define kernel.rb methods in "class Object" instead of "module Kernel" to work around a Windows peculiarity [Sam Stephenson]

* Fix broken tests caused by incomplete loading of active support. [Nicholas Seckar]

* Fix status pluralization bug so status_codes doesn't get pluralized as statuses_code.  #2758 [keithm@infused.org]

* Added Kernel#silence_stderr to silence stderr for the duration of the given block [Sam Stephenson]

* Changed Kernel#` to print a message to stderr (like Unix) instead of raising Errno::ENOENT on Win32 [Sam Stephenson]

* Changed 0.blank? to false rather than true since it violates everyone's expectation of blankness.  #2518, #2705 [rails@jeffcole.net]

* When loading classes using const_missing, raise a NameError if and only if the file we tried to load was not present. [Nicholas Seckar]

* Added petabytes and exebytes to numeric extensions #2397 [timct@mac.com]

* Added Time#end_of_month to accompany Time#beginning_of_month #2514 [Jens-Christian Fischer]


*1.2.2* (October 26th, 2005)

* Set Logger.silencer = false to disable Logger#silence.  Useful for debugging fixtures.

* Add title case method to String to do, e.g., 'action_web_service'.titlecase #  => 'Action Web Service'. [Marcel Molina Jr.]


*1.2.1* (October 19th, 2005)

* Classify generated routing code as framework code to avoid appearing in application traces. [Nicholas Seckar]

* Show all framework frames in the framework trace. [Nicholas Seckar]


*1.2.0* (October 16th, 2005)

* Update Exception extension to show the first few framework frames in an application trace. [Nicholas Seckar] 

* Added Exception extension to provide support for clean backtraces. [Nicholas Seckar]

* Updated whiny nil to be more concise and useful. [Nicholas Seckar]

* Added Enumerable#first_match [Nicholas Seckar]

* Fixed that Time#change should also reset usec when also resetting minutes #2459 [ikeda@dream.big.or.jp]

* Fix Logger compatibility for distributions that don't keep Ruby and its standard library in sync.

* Replace '%e' from long and short time formats as Windows does not support it. #2344. [Tom Ward <tom@popdog.net>]

* Added to_s(:db) to Range, so you can get "BETWEEN '2005-12-10' AND '2005-12-12'" from Date.new(2005, 12, 10)..Date.new(2005, 12, 12) (and likewise with Times)

* Moved require_library_or_gem into Kernel. #1992 [Michael Schuerig <michael@schuerig.de>]

* Add :rfc822 as an option for Time#to_s (to get rfc822-formatted times)

* Chain the const_missing hook to any previously existing hook so rails can play nicely with rake

* Clean logger is compatible with both 1.8.2 and 1.8.3 Logger.  #2263 [Michael Schuerig <michael@schuerig.de>]

* Added native, faster implementations of .blank? for the core types #2286 [skae]

* Fixed clean logger to work with Ruby 1.8.3 Logger class #2245

* Fixed memory leak with Active Record classes when Dependencies.mechanism = :load #1704 [c.r.mcgrath@gmail.com]

* Fixed Inflector.underscore for use with acronyms, so HTML becomes html instead of htm_l #2173 [k@v2studio.com]

* Fixed dependencies related infinite recursion bug when a controller file does not contain a controller class. Closes #1760. [rcolli2@tampabay.rr.com]

* Fixed inflections for status, quiz, move #2056 [deirdre@deirdre.net]

* Added Hash#reverse_merge, Hash#reverse_merge!, and Hash#reverse_update to ease the use of default options

* Added Array#to_sentence that'll turn ['one', 'two', 'three'] into "one, two, and three" #2157 [m.stienstra@fngtps.com]

* Added Kernel#silence_warnings to turn off warnings temporarily for the passed block

* Added String#starts_with? and String#ends_with? #2118 [thijs@vandervossen.net]

* Added easy extendability to the inflector through Inflector.inflections (using the Inflector::Inflections singleton class). Examples:

    Inflector.inflections do |inflect|
      inflect.plural /^(ox)$/i, '\1\2en'
      inflect.singular /^(ox)en/i, '\1'
    
      inflect.irregular 'octopus', 'octopi'
    
      inflect.uncountable "equipment"
    end

* Added String#at, String#from, String#to, String#first, String#last in ActiveSupport::CoreExtensions::String::Access to ease access to individual characters and substrings in a string serving basically as human names for range access.

* Make Time#last_month work when invoked on the 31st of a month.

* Add Time.days_in_month, and make Time#next_month work when invoked on the 31st of a month

* Fixed that Time#midnight would have a non-zero usec on some platforms #1836

* Fixed inflections of "index/indices" #1766 [damn_pepe@gmail.com]

* Added stripping of _id to String#humanize, so "employee_id" becomes "Employee" #1574 [Justin French]

* Factor Fixnum and Bignum extensions into Integer extensions [Nicholas Seckar]

* Hooked #ordinalize into Fixnum and Bignum classes. [Nicholas Seckar, danp]

* Added Fixnum#ordinalize to turn 1.ordinalize to "1st", 3.ordinalize to "3rd", and 10.ordinalize to "10th" and so on #1724 [paul@cnt.org]


*1.1.1* (11 July, 2005)

* Added more efficient implementation of the development mode reset of classes #1638 [Chris McGrath]


*1.1.0* (6 July, 2005)

* Fixed conflict with Glue gem #1606 [Rick Olson]

* Added new rules to the Inflector to deal with more unusual plurals mouse/louse => mice/lice, information => information, ox => oxen, virus => viri, archive => archives #1571, #1583, #1490, #1599, #1608 [foamdino@gmail.com/others]

* Fixed memory leak with Object#remove_subclasses_of, which inflicted a Rails application running in development mode with a ~20KB leak per request #1289 [c.r.mcgrath@gmail.com]

* Made 1.year == 365.25.days to account for leap years.  This allows you to do User.find(:all, :conditions => ['birthday > ?', 50.years.ago]) without losing a lot of days.  #1488 [tuxie@dekadance.se]

* Added an exception if calling id on nil to WhinyNil #584 [kevin-temp@writesoon.com]

* Added Fix/Bignum#multiple_of? which returns true on 14.multiple_of?(7) and false on 16.multiple_of?(7) #1464 [Thomas Fuchs]

* Added even? and odd? to work with Bignums in addition to Fixnums #1464 [Thomas Fuchs]

* Fixed Time#at_beginning_of_week returned the next Monday instead of the previous one when called on a Sunday #1403 [jean.helou@gmail.com]

* Increased the speed of indifferent hash access by using Hash#default.  #1436 [Nicholas Seckar]

* Added that "   " is now also blank? (using strip if available)

* Fixed Dependencies so all modules are able to load missing constants #1173 [Nicholas Seckar]

* Fixed the Inflector to underscore strings containing numbers, so Area51Controller becomes area51_controller #1176 [Nicholas Seckar]

* Fixed that HashWithIndifferentAccess stringified all keys including symbols, ints, objects, and arrays #1162 [Nicholas Seckar]

* Fixed Time#last_year to go back in time, not forward #1278 [fabien@odilat.com]

* Fixed the pluralization of analysis to analyses #1295 [seattle@rootimage.msu.edu]

* Fixed that Time.local(2005,12).months_since(1) would raise "ArgumentError: argument out of range" #1311 [jhahn@niveon.com]

* Added silencing to the default Logger class


*1.0.4* (19th April, 2005)

* Fixed that in some circumstances controllers outside of modules may have hidden ones inside modules. For example, admin/content might have been hidden by /content. #1075 [Nicholas Seckar]

* Fixed inflection of perspectives and similar words #1045 [thijs@vandervossen.net]

* Added Fixnum#even? and Fixnum#odd?

* Fixed problem with classes being required twice. Object#const_missing now uses require_dependency to load files. It used to use require_or_load which would cause models to be loaded twice, which was not good for validations and other class methods #971 [Nicholas Seckar]


*1.0.3* (27th March, 2005)

* Fixed Inflector.pluralize to handle capitalized words #932 [Jeremy Kemper]

* Added Object#suppress which allows you to make a saner choice around with exceptions to swallow #980. Example:

    suppress(ZeroDivisionError) { 1/0 }
  
  ...instead of:
  
    1/0 rescue nil # BAD, EVIL, DIRTY.


*1.0.2* (22th March, 2005)

* Added Kernel#returning -- a Ruby-ized realization of the K combinator, courtesy of Mikael Brockman.

    def foo
      returning values = [] do
        values << 'bar'
        values << 'baz'
      end
    end
    
    foo # => ['bar', 'baz']


*1.0.1* (7th March, 2005)

* Fixed Hash#indifferent_access to also deal with include? and fetch and nested hashes #726 [Nicholas Seckar]

* Added Object#blank? -- see http://redhanded.hobix.com/inspect/objectBlank.html #783 [_why the lucky stiff]

* Added inflection rules for "sh" words, like "wish" and "fish" #755 [phillip@pjbsoftware.com]

* Fixed an exception when using Ajax based requests from Safari because Safari appends a \000 to the post body. Symbols can't have \000 in them so indifferent access would throw an exception in the constructor. Indifferent hashes now use strings internally instead. #746 [Tobias Luetke]

* Added String#to_time and String#to_date for wrapping ParseDate


*1.0.0* (24th February, 2005)

* Added TimeZone as the first of a number of value objects that among others Active Record can use rich value objects using composed_of #688 [Jamis Buck]

* Added Date::Conversions for getting dates in different convenient string representations and other objects

* Added Time::Conversions for getting times in different convenient string representations and other objects

* Added Time::Calculations to ask for things like Time.now.tomorrow, Time.now.yesterday, Time.now.months_ago(4) #580 [DP|Flurin]. Examples:

    "Later today"         => now.in(3.hours),
    "Tomorrow morning"    => now.tomorrow.change(:hour => 9),
    "Tomorrow afternoon"  => now.tomorrow.change(:hour => 14),
    "In a couple of days" => now.tomorrow.tomorrow.change(:hour => 9),
    "Next monday"         => now.next_week.change(:hour => 9),
    "In a month"          => now.next_month.change(:hour => 9),
    "In 6 months"         => now.months_since(6).change(:hour => 9),
    "In a year"           => now.in(1.year).change(:hour => 9)

* Upgraded to breakpoint 92 which fixes:

    * overload IRB.parse_opts(), fixes #443
      => breakpoints in tests work even when running them via rake
    * untaint handlers, might fix an issue discussed on the Rails ML
    * added verbose mode to breakpoint_client
    * less noise caused by breakpoint_client by default
    * ignored TerminateLineInput exception in signal handler
      => quiet exit on Ctrl-C

* Fixed Inflector for words like "news" and "series" that are the same in plural and singular #603 [echion], #615 [marcenuc]

* Added Hash#stringify_keys and Hash#stringify_keys!

* Added IndifferentAccess as a way to wrap a hash by a symbol-based store that also can be accessed by string keys

* Added Inflector.constantize to turn "Admin::User" into a reference for the constant Admin::User

* Added that Inflector.camelize and Inflector.underscore can deal with modules like turning "Admin::User" into "admin/user" and back

* Added Inflector.humanize to turn attribute names like employee_salary into "Employee salary". Used by automated error reporting in AR.

* Added availability of class inheritable attributes to the masses #477 [Jeremy Kemper]

    class Foo
      class_inheritable_reader :read_me
      class_inheritable_writer :write_me
      class_inheritable_accessor :read_and_write_me
      class_inheritable_array :read_and_concat_me
      class_inheritable_hash :read_and_update_me
    end

    # Bar gets a clone of (not a reference to) Foo's attributes.
    class Bar < Foo
    end

    Bar.read_and_write_me == Foo.read_and_write_me
    Bar.read_and_write_me = 'bar'
    Bar.read_and_write_me != Foo.read_and_write_me

* Added Inflections as an extension on String, so Inflector.pluralize(Inflector.classify(name)) becomes name.classify.pluralize #476 [Jeremy Kemper]

* Added Byte operations to Numeric, so 5.5.megabytes + 200.kilobytes #461 [Marcel Molina]

* Fixed that Dependencies.reload can't load the same file twice #420 [Kent Sibilev]

* Added Fixnum#ago/until, Fixnum#since/from_now #450 [Jeremy Kemper]

* Added that Inflector now accepts Symbols and Classes by calling .to_s on the word supplied

* Added time unit extensions to Fixnum that'll return the period in seconds, like 2.days + 4.hours.<|MERGE_RESOLUTION|>--- conflicted
+++ resolved
@@ -1,15 +1,4 @@
-<<<<<<< HEAD
-*1.2.5* (December 13th, 2005)
-
-* Become part of Rails 1.0
-
-
-*1.2.4* (December 7th, 2005)
-
-* Rename Version constant to VERSION. #2802 [Marcel Molina Jr.]
-
-=======
-*SVN*
+*1.3.0* (March 27th, 2005)
 
 * When possible, avoid incorrectly obtaining constants from parent modules. Fixes #4221. [Nicholas Seckar]
 
@@ -177,7 +166,6 @@
 * Become part of Rails 1.0
 
 * Rename Version constant to VERSION. #2802 [Marcel Molina Jr.]
->>>>>>> 9babb201
 
 *1.2.3* (November 7th, 2005)
 
